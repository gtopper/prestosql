<?xml version="1.0" encoding="UTF-8"?>
<project xmlns="http://maven.apache.org/POM/4.0.0" xmlns:xsi="http://www.w3.org/2001/XMLSchema-instance" xsi:schemaLocation="http://maven.apache.org/POM/4.0.0 http://maven.apache.org/xsd/maven-4.0.0.xsd">
    <modelVersion>4.0.0</modelVersion>

    <parent>
        <groupId>io.airlift</groupId>
        <artifactId>airbase</artifactId>
        <version>110</version>
    </parent>

    <groupId>io.trino</groupId>
    <artifactId>trino-root</artifactId>
    <version>359</version>

    <name>trino-root</name>
    <description>Trino</description>
    <packaging>pom</packaging>
    <url>https://trino.io</url>

    <inceptionYear>2012</inceptionYear>

    <licenses>
        <license>
            <name>Apache License 2.0</name>
            <url>http://www.apache.org/licenses/LICENSE-2.0</url>
            <distribution>repo</distribution>
        </license>
    </licenses>

    <scm>
        <connection>scm:git:git://github.com/trinodb/trino.git</connection>
        <url>https://github.com/trinodb/trino</url>
        <tag>359</tag>
    </scm>

    <properties>
        <air.main.basedir>${project.basedir}</air.main.basedir>

        <air.check.skip-spotbugs>true</air.check.skip-spotbugs>
        <air.check.skip-pmd>true</air.check.skip-pmd>
        <air.check.skip-jacoco>true</air.check.skip-jacoco>

        <project.build.targetJdk>11</project.build.targetJdk>
        <air.java.version>11.0.11</air.java.version>
        <air.modernizer.java-version>8</air.modernizer.java-version>

        <air.release.preparation-goals>clean verify -DskipTests</air.release.preparation-goals>

        <dep.accumulo.version>1.7.4</dep.accumulo.version>
        <dep.accumulo-hadoop.version>2.7.7-1</dep.accumulo-hadoop.version>
        <dep.antlr.version>4.9</dep.antlr.version>
        <dep.airlift.version>207</dep.airlift.version>
        <dep.packaging.version>${dep.airlift.version}</dep.packaging.version>
        <dep.aws-sdk.version>1.11.946</dep.aws-sdk.version>
        <dep.okhttp.version>3.14.9</dep.okhttp.version>
        <dep.oracle.version>19.3.0.0</dep.oracle.version>
        <dep.drift.version>1.14</dep.drift.version>
        <dep.scribejava.version>6.9.0</dep.scribejava.version>
        <dep.selenium.version>3.141.59</dep.selenium.version>
        <dep.tempto.version>185</dep.tempto.version>
        <dep.gcs.version>2.0.0</dep.gcs.version>
        <dep.errorprone.version>2.7.1</dep.errorprone.version>
        <dep.testcontainers.version>1.15.3</dep.testcontainers.version>
        <dep.docker-java.version>3.2.8</dep.docker-java.version>
        <dep.coral.version>1.0.60</dep.coral.version>
        <dep.confluent.version>5.5.2</dep.confluent.version>

        <!--
          America/Bahia_Banderas has:
           - offset change since 1970 (offset Jan 1970: -08:00, offset Jan 2018: -06:00)
           - DST (e.g. at 2017-04-02 02:00:00 clocks turned forward 1 hour; 2017-10-29 02:00:00 clocks turned backward 1 hour)
           - has forward offset change on first day of epoch (1970-01-01 00:00:00 clocks turned forward 1 hour)
           - had forward change at midnight (1970-01-01 00:00:00 clocks turned forward 1 hour)
          -->
        <air.test.timezone>America/Bahia_Banderas</air.test.timezone>
        <air.test.parallel>methods</air.test.parallel>
        <air.test.thread-count>2</air.test.thread-count>
        <!-- Be conservative about memory allotment, because tests start background process (e.g. docker containers) -->
        <air.test.jvmsize>3g</air.test.jvmsize>

        <air.javadoc.lint>-missing</air.javadoc.lint>
    </properties>

    <modules>
<<<<<<< HEAD
        <module>presto-atop</module>
        <module>presto-spi</module>
        <module>presto-array</module>
        <module>presto-jmx</module>
        <module>presto-record-decoder</module>
        <module>presto-kafka</module>
        <module>presto-kinesis</module>
        <module>presto-redis</module>
        <module>presto-accumulo</module>
        <module>presto-cassandra</module>
        <module>presto-blackhole</module>
        <module>presto-memory</module>
        <module>presto-noop</module>
        <module>presto-orc</module>
        <module>presto-parquet</module>
        <module>presto-rcfile</module>
        <module>presto-hive</module>
        <module>presto-hive-hadoop2</module>
        <module>presto-teradata-functions</module>
        <module>presto-example-http</module>
        <module>presto-local-file</module>
        <module>presto-tpch</module>
        <module>presto-tpcds</module>
        <module>presto-raptor-legacy</module>
        <module>presto-base-jdbc</module>
        <module>presto-mysql</module>
        <module>presto-memsql</module>
        <module>presto-phoenix</module>
        <module>presto-postgresql</module>
        <module>presto-oracle</module>
        <module>presto-redshift</module>
        <module>presto-sqlserver</module>
        <module>presto-mongodb</module>
        <module>presto-client</module>
        <module>presto-parser</module>
        <module>presto-main</module>
        <module>presto-ml</module>
        <module>presto-geospatial</module>
        <module>presto-geospatial-toolkit</module>
        <module>presto-benchmark</module>
        <module>presto-testing</module>
        <module>presto-tests</module>
        <module>presto-product-tests</module>
        <module>presto-product-tests-launcher</module>
        <module>presto-jdbc</module>
        <module>presto-cli</module>
        <module>presto-benchmark-driver</module>
        <module>presto-server</module>
        <module>presto-server-rpm</module>
        <module>presto-docs</module>
        <module>presto-verifier</module>
        <module>presto-testing-server-launcher</module>
        <module>presto-plugin-toolkit</module>
        <module>presto-resource-group-managers</module>
        <module>presto-password-authenticators</module>
        <module>presto-session-property-managers</module>
        <module>presto-benchto-benchmarks</module>
        <module>presto-thrift-api</module>
        <module>presto-thrift-testing-server</module>
        <module>presto-thrift</module>
        <module>presto-matching</module>
        <module>presto-memory-context</module>
        <module>presto-proxy</module>
        <module>presto-kudu</module>
        <module>presto-elasticsearch</module>
        <module>presto-iceberg</module>
        <module>presto-google-sheets</module>
        <module>presto-bigquery</module>
=======
        <module>client/trino-cli</module>
        <module>client/trino-client</module>
        <module>client/trino-jdbc</module>
        <module>core/trino-main</module>
        <module>core/trino-parser</module>
        <module>core/trino-server</module>
        <module>core/trino-server-main</module>
        <module>core/trino-server-rpm</module>
        <module>core/trino-spi</module>
        <module>docs</module>
        <module>lib/trino-array</module>
        <module>lib/trino-geospatial-toolkit</module>
        <module>lib/trino-matching</module>
        <module>lib/trino-memory-context</module>
        <module>lib/trino-orc</module>
        <module>lib/trino-parquet</module>
        <module>lib/trino-plugin-toolkit</module>
        <module>lib/trino-rcfile</module>
        <module>lib/trino-record-decoder</module>
        <module>plugin/trino-accumulo</module>
        <module>plugin/trino-accumulo-iterators</module>
        <module>plugin/trino-atop</module>
        <module>plugin/trino-base-jdbc</module>
        <module>plugin/trino-bigquery</module>
        <module>plugin/trino-blackhole</module>
        <module>plugin/trino-cassandra</module>
        <module>plugin/trino-clickhouse</module>
        <module>plugin/trino-druid</module>
        <module>plugin/trino-elasticsearch</module>
        <module>plugin/trino-example-http</module>
        <module>plugin/trino-geospatial</module>
        <module>plugin/trino-google-sheets</module>
        <module>plugin/trino-hive</module>
        <module>plugin/trino-hive-hadoop2</module>
        <module>plugin/trino-iceberg</module>
        <module>plugin/trino-jmx</module>
        <module>plugin/trino-kafka</module>
        <module>plugin/trino-kinesis</module>
        <module>plugin/trino-kudu</module>
        <module>plugin/trino-local-file</module>
        <module>plugin/trino-memory</module>
        <module>plugin/trino-memsql</module>
        <module>plugin/trino-ml</module>
        <module>plugin/trino-mongodb</module>
        <module>plugin/trino-mysql</module>
        <module>plugin/trino-oracle</module>
        <module>plugin/trino-password-authenticators</module>
        <module>plugin/trino-phoenix</module>
        <module>plugin/trino-phoenix5</module>
        <module>plugin/trino-pinot</module>
        <module>plugin/trino-postgresql</module>
        <module>plugin/trino-prometheus</module>
        <module>plugin/trino-raptor-legacy</module>
        <module>plugin/trino-redis</module>
        <module>plugin/trino-redshift</module>
        <module>plugin/trino-resource-group-managers</module>
        <module>plugin/trino-session-property-managers</module>
        <module>plugin/trino-sqlserver</module>
        <module>plugin/trino-teradata-functions</module>
        <module>plugin/trino-thrift</module>
        <module>plugin/trino-thrift-api</module>
        <module>plugin/trino-thrift-testing-server</module>
        <module>plugin/trino-tpcds</module>
        <module>plugin/trino-tpch</module>
        <module>service/trino-proxy</module>
        <module>service/trino-verifier</module>
        <module>testing/trino-benchmark</module>
        <module>testing/trino-benchmark-driver</module>
        <module>testing/trino-benchto-benchmarks</module>
        <module>testing/trino-product-tests</module>
        <module>testing/trino-product-tests-launcher</module>
        <module>testing/trino-server-dev</module>
        <module>testing/trino-test-jdbc-compatibility-old-driver</module>
        <module>testing/trino-test-jdbc-compatibility-old-server</module>
        <module>testing/trino-testing</module>
        <module>testing/trino-testing-kafka</module>
        <module>testing/trino-testing-services</module>
        <module>testing/trino-tests</module>
>>>>>>> 1609dfb4
    </modules>

    <repositories>
        <repository>
            <id>confluent</id>
            <url>https://packages.confluent.io/maven/</url>
            <snapshots>
                <enabled>false</enabled>
            </snapshots>
        </repository>
    </repositories>

    <dependencyManagement>
        <dependencies>
            <!-- Trino -->
            <dependency>
                <groupId>io.trino</groupId>
                <artifactId>trino-array</artifactId>
                <version>${project.version}</version>
            </dependency>

            <dependency>
                <groupId>io.trino</groupId>
                <artifactId>trino-base-jdbc</artifactId>
                <version>${project.version}</version>
            </dependency>

            <dependency>
                <groupId>io.trino</groupId>
                <artifactId>trino-base-jdbc</artifactId>
                <type>test-jar</type>
                <version>${project.version}</version>
            </dependency>

            <dependency>
                <groupId>io.trino</groupId>
                <artifactId>trino-benchmark</artifactId>
                <version>${project.version}</version>
            </dependency>

            <dependency>
                <groupId>io.trino</groupId>
                <artifactId>trino-benchto-benchmarks</artifactId>
                <version>${project.version}</version>
            </dependency>

            <dependency>
                <groupId>io.trino</groupId>
                <artifactId>trino-blackhole</artifactId>
                <version>${project.version}</version>
            </dependency>

            <dependency>
                <groupId>io.trino</groupId>
                <artifactId>trino-cli</artifactId>
                <version>${project.version}</version>
            </dependency>

            <dependency>
                <groupId>io.trino</groupId>
                <artifactId>trino-client</artifactId>
                <version>${project.version}</version>
            </dependency>

            <dependency>
                <groupId>io.trino</groupId>
                <artifactId>trino-elasticsearch</artifactId>
                <version>${project.version}</version>
            </dependency>

            <dependency>
                <groupId>io.trino</groupId>
                <artifactId>trino-example-http</artifactId>
                <type>zip</type>
                <version>${project.version}</version>
            </dependency>

            <dependency>
                <groupId>io.trino</groupId>
                <artifactId>trino-geospatial</artifactId>
                <version>${project.version}</version>
            </dependency>

            <dependency>
                <groupId>io.trino</groupId>
                <artifactId>trino-geospatial-toolkit</artifactId>
                <version>${project.version}</version>
            </dependency>

            <dependency>
                <groupId>io.trino</groupId>
                <artifactId>trino-hive</artifactId>
                <version>${project.version}</version>
            </dependency>

            <dependency>
                <groupId>io.trino</groupId>
                <artifactId>trino-hive</artifactId>
                <type>test-jar</type>
                <version>${project.version}</version>
            </dependency>

            <dependency>
                <groupId>io.trino</groupId>
                <artifactId>trino-hive-hadoop2</artifactId>
                <version>${project.version}</version>
            </dependency>

            <dependency>
                <groupId>io.trino</groupId>
                <artifactId>trino-iceberg</artifactId>
                <version>${project.version}</version>
            </dependency>

            <dependency>
                <groupId>io.trino</groupId>
                <artifactId>trino-jdbc</artifactId>
                <version>${project.version}</version>
            </dependency>

            <dependency>
                <groupId>io.trino</groupId>
                <artifactId>trino-jmx</artifactId>
                <version>${project.version}</version>
            </dependency>

            <dependency>
                <groupId>io.trino</groupId>
                <artifactId>trino-local-file</artifactId>
                <version>${project.version}</version>
            </dependency>

            <dependency>
                <groupId>io.trino</groupId>
                <artifactId>trino-main</artifactId>
                <version>${project.version}</version>
            </dependency>

            <dependency>
                <groupId>io.trino</groupId>
                <artifactId>trino-main</artifactId>
                <type>test-jar</type>
                <version>${project.version}</version>
            </dependency>

            <dependency>
                <groupId>io.trino</groupId>
                <artifactId>trino-matching</artifactId>
                <version>${project.version}</version>
            </dependency>

            <dependency>
                <groupId>io.trino</groupId>
                <artifactId>trino-memory</artifactId>
                <version>${project.version}</version>
            </dependency>

            <dependency>
                <groupId>io.trino</groupId>
                <artifactId>trino-memory</artifactId>
                <type>test-jar</type>
                <version>${project.version}</version>
            </dependency>

            <dependency>
                <groupId>io.trino</groupId>
                <artifactId>trino-memory-context</artifactId>
                <version>${project.version}</version>
            </dependency>

            <dependency>
                <groupId>io.trino</groupId>
                <artifactId>trino-mongodb</artifactId>
                <version>${project.version}</version>
            </dependency>

            <dependency>
                <groupId>io.trino</groupId>
                <artifactId>trino-mysql</artifactId>
                <version>${project.version}</version>
            </dependency>

            <dependency>
                <groupId>io.trino</groupId>
                <artifactId>trino-orc</artifactId>
                <version>${project.version}</version>
            </dependency>

            <dependency>
                <groupId>io.trino</groupId>
                <artifactId>trino-parquet</artifactId>
                <version>${project.version}</version>
            </dependency>

            <dependency>
                <groupId>io.trino</groupId>
                <artifactId>trino-parser</artifactId>
                <version>${project.version}</version>
            </dependency>

            <dependency>
                <groupId>io.trino</groupId>
                <artifactId>trino-parser</artifactId>
                <type>test-jar</type>
                <version>${project.version}</version>
            </dependency>

            <dependency>
                <groupId>io.trino</groupId>
                <artifactId>trino-password-authenticators</artifactId>
                <version>${project.version}</version>
            </dependency>

            <dependency>
<<<<<<< HEAD
                <groupId>io.prestosql</groupId>
                <artifactId>presto-oracle</artifactId>
                <version>${project.version}</version>
            </dependency>

            <dependency>
                <groupId>io.prestosql</groupId>
                <artifactId>presto-geospatial</artifactId>
=======
                <groupId>io.trino</groupId>
                <artifactId>trino-pinot</artifactId>
>>>>>>> 1609dfb4
                <version>${project.version}</version>
            </dependency>

            <dependency>
                <groupId>io.trino</groupId>
                <artifactId>trino-plugin-toolkit</artifactId>
                <version>${project.version}</version>
            </dependency>

            <dependency>
                <groupId>io.trino</groupId>
                <artifactId>trino-product-tests</artifactId>
                <version>${project.version}</version>
            </dependency>

            <dependency>
                <groupId>io.trino</groupId>
                <artifactId>trino-raptor-legacy</artifactId>
                <version>${project.version}</version>
            </dependency>

            <dependency>
                <groupId>io.trino</groupId>
                <artifactId>trino-rcfile</artifactId>
                <version>${project.version}</version>
            </dependency>

            <dependency>
                <groupId>io.trino</groupId>
                <artifactId>trino-record-decoder</artifactId>
                <version>${project.version}</version>
            </dependency>

            <dependency>
                <groupId>io.trino</groupId>
                <artifactId>trino-resource-group-managers</artifactId>
                <version>${project.version}</version>
            </dependency>

            <dependency>
                <groupId>io.trino</groupId>
                <artifactId>trino-resource-group-managers</artifactId>
                <type>test-jar</type>
                <version>${project.version}</version>
            </dependency>

            <dependency>
                <groupId>io.trino</groupId>
                <artifactId>trino-server</artifactId>
                <version>${project.version}</version>
            </dependency>

            <dependency>
                <groupId>io.trino</groupId>
                <artifactId>trino-server-rpm</artifactId>
                <version>${project.version}</version>
            </dependency>

            <dependency>
                <groupId>io.trino</groupId>
                <artifactId>trino-session-property-managers</artifactId>
                <version>${project.version}</version>
            </dependency>

            <dependency>
                <groupId>io.trino</groupId>
                <artifactId>trino-session-property-managers</artifactId>
                <type>test-jar</type>
                <version>${project.version}</version>
            </dependency>

            <dependency>
                <groupId>io.trino</groupId>
                <artifactId>trino-spi</artifactId>
                <version>${project.version}</version>
            </dependency>

            <dependency>
                <groupId>io.trino</groupId>
                <artifactId>trino-spi</artifactId>
                <type>test-jar</type>
                <version>${project.version}</version>
            </dependency>

            <dependency>
                <groupId>io.trino</groupId>
                <artifactId>trino-sqlserver</artifactId>
                <version>${project.version}</version>
            </dependency>

            <dependency>
                <groupId>io.trino</groupId>
                <artifactId>trino-testing</artifactId>
                <version>${project.version}</version>
            </dependency>

            <dependency>
                <groupId>io.trino</groupId>
                <artifactId>trino-testing-kafka</artifactId>
                <version>${project.version}</version>
            </dependency>

            <dependency>
                <groupId>io.trino</groupId>
                <artifactId>trino-testing-services</artifactId>
                <version>${project.version}</version>
            </dependency>

            <dependency>
                <groupId>io.trino</groupId>
                <artifactId>trino-tests</artifactId>
                <version>${project.version}</version>
            </dependency>

            <dependency>
                <groupId>io.trino</groupId>
                <artifactId>trino-thrift</artifactId>
                <type>zip</type>
                <version>${project.version}</version>
            </dependency>

            <dependency>
                <groupId>io.trino</groupId>
                <artifactId>trino-thrift-api</artifactId>
                <version>${project.version}</version>
            </dependency>

            <dependency>
                <groupId>io.trino</groupId>
                <artifactId>trino-thrift-api</artifactId>
                <type>test-jar</type>
                <version>${project.version}</version>
            </dependency>

            <dependency>
                <groupId>io.trino</groupId>
                <artifactId>trino-thrift-testing-server</artifactId>
                <version>${project.version}</version>
            </dependency>

            <dependency>
                <groupId>io.trino</groupId>
                <artifactId>trino-tpcds</artifactId>
                <version>${project.version}</version>
            </dependency>

            <dependency>
                <groupId>io.trino</groupId>
                <artifactId>trino-tpch</artifactId>
                <version>${project.version}</version>
            </dependency>

            <!-- Trino external -->
            <dependency>
                <groupId>io.trino.cassandra</groupId>
                <artifactId>cassandra-driver</artifactId>
                <version>3.1.4-3</version>
            </dependency>

            <dependency>
                <groupId>io.trino.hadoop</groupId>
                <artifactId>hadoop-apache</artifactId>
                <version>3.2.0-12</version>
            </dependency>

            <dependency>
                <groupId>io.trino.hive</groupId>
                <artifactId>hive-apache</artifactId>
                <version>3.1.2-13</version>
            </dependency>

            <dependency>
                <groupId>io.trino.hive</groupId>
                <artifactId>hive-apache-jdbc</artifactId>
                <version>0.13.1-9</version>
            </dependency>

            <dependency>
                <groupId>io.trino.orc</groupId>
                <artifactId>orc-protobuf</artifactId>
                <version>11</version>
            </dependency>

            <dependency>
                <groupId>io.trino.tempto</groupId>
                <artifactId>tempto-core</artifactId>
                <version>${dep.tempto.version}</version>
                <exclusions>
                    <exclusion>
                        <groupId>com.datastax.cassandra</groupId>
                        <artifactId>cassandra-driver-core</artifactId>
                    </exclusion>
                    <exclusion>
                        <groupId>com.google.code.findbugs</groupId>
                        <artifactId>annotations</artifactId>
                    </exclusion>
                </exclusions>
            </dependency>

            <dependency>
                <groupId>io.trino.tempto</groupId>
                <artifactId>tempto-kafka</artifactId>
                <version>${dep.tempto.version}</version>
                <exclusions>
                    <exclusion>
                        <groupId>com.datastax.cassandra</groupId>
                        <artifactId>cassandra-driver-core</artifactId>
                    </exclusion>
                    <exclusion>
                        <groupId>org.slf4j</groupId>
                        <artifactId>slf4j-log4j12</artifactId>
                    </exclusion>
                </exclusions>
            </dependency>

            <dependency>
                <groupId>io.trino.tempto</groupId>
                <artifactId>tempto-ldap</artifactId>
                <version>${dep.tempto.version}</version>
                <exclusions>
                    <exclusion>
                        <groupId>com.datastax.cassandra</groupId>
                        <artifactId>cassandra-driver-core</artifactId>
                    </exclusion>
                </exclusions>
            </dependency>

            <dependency>
                <groupId>io.trino.tempto</groupId>
                <artifactId>tempto-runner</artifactId>
                <version>${dep.tempto.version}</version>
                <exclusions>
                    <exclusion>
                        <groupId>com.datastax.cassandra</groupId>
                        <artifactId>cassandra-driver-core</artifactId>
                    </exclusion>
                </exclusions>
            </dependency>

            <dependency>
                <groupId>io.trino.tpcds</groupId>
                <artifactId>tpcds</artifactId>
                <version>1.4</version>
            </dependency>

            <dependency>
                <groupId>io.trino.tpch</groupId>
                <artifactId>tpch</artifactId>
                <version>1.1</version>
            </dependency>

            <!-- Airlift -->
            <dependency>
                <groupId>io.airlift</groupId>
                <artifactId>aircompressor</artifactId>
                <version>0.16</version>
            </dependency>

            <dependency>
                <groupId>io.airlift</groupId>
                <artifactId>bootstrap</artifactId>
                <version>${dep.airlift.version}</version>
            </dependency>

            <dependency>
                <groupId>io.airlift</groupId>
                <artifactId>bytecode</artifactId>
                <version>1.2</version>
            </dependency>

            <dependency>
                <groupId>io.airlift</groupId>
                <artifactId>concurrent</artifactId>
                <version>${dep.airlift.version}</version>
            </dependency>

            <dependency>
                <groupId>io.airlift</groupId>
                <artifactId>configuration</artifactId>
                <version>${dep.airlift.version}</version>
            </dependency>

            <dependency>
                <groupId>io.airlift</groupId>
                <artifactId>dbpool</artifactId>
                <version>${dep.airlift.version}</version>
            </dependency>

            <dependency>
                <groupId>io.airlift</groupId>
                <artifactId>discovery</artifactId>
                <version>${dep.airlift.version}</version>
            </dependency>

            <dependency>
                <groupId>io.airlift</groupId>
                <artifactId>event</artifactId>
                <version>${dep.airlift.version}</version>
            </dependency>

            <dependency>
                <groupId>io.airlift</groupId>
                <artifactId>http-client</artifactId>
                <version>${dep.airlift.version}</version>
            </dependency>

            <dependency>
                <groupId>io.airlift</groupId>
                <artifactId>http-server</artifactId>
                <version>${dep.airlift.version}</version>
            </dependency>

            <dependency>
                <groupId>io.airlift</groupId>
                <artifactId>jaxrs</artifactId>
                <version>${dep.airlift.version}</version>
            </dependency>

            <dependency>
                <groupId>io.airlift</groupId>
                <artifactId>jaxrs-testing</artifactId>
                <version>${dep.airlift.version}</version>
            </dependency>

            <dependency>
                <groupId>io.airlift</groupId>
                <artifactId>jmx</artifactId>
                <version>${dep.airlift.version}</version>
            </dependency>

            <dependency>
                <groupId>io.airlift</groupId>
                <artifactId>jmx-http</artifactId>
                <version>${dep.airlift.version}</version>
            </dependency>

            <dependency>
                <groupId>io.airlift</groupId>
                <artifactId>joni</artifactId>
                <version>2.1.5.3</version>
            </dependency>

            <dependency>
                <groupId>io.airlift</groupId>
                <artifactId>json</artifactId>
                <version>${dep.airlift.version}</version>
            </dependency>

            <dependency>
                <groupId>io.airlift</groupId>
                <artifactId>log</artifactId>
                <version>${dep.airlift.version}</version>
            </dependency>

            <dependency>
                <groupId>io.airlift</groupId>
                <artifactId>log-manager</artifactId>
                <version>${dep.airlift.version}</version>
            </dependency>

            <dependency>
                <groupId>io.airlift</groupId>
                <artifactId>node</artifactId>
                <version>${dep.airlift.version}</version>
            </dependency>

            <dependency>
                <groupId>io.airlift</groupId>
                <artifactId>parameternames</artifactId>
                <version>1.4</version>
            </dependency>

            <dependency>
                <groupId>io.airlift</groupId>
                <artifactId>security</artifactId>
                <version>${dep.airlift.version}</version>
            </dependency>

            <dependency>
                <groupId>io.airlift</groupId>
                <artifactId>stats</artifactId>
                <version>${dep.airlift.version}</version>
            </dependency>

            <dependency>
                <groupId>io.airlift</groupId>
                <artifactId>testing</artifactId>
                <version>${dep.airlift.version}</version>
            </dependency>

            <dependency>
                <groupId>io.airlift</groupId>
                <artifactId>trace-token</artifactId>
                <version>${dep.airlift.version}</version>
            </dependency>

            <dependency>
                <groupId>io.airlift</groupId>
                <artifactId>units</artifactId>
                <version>1.6</version>
            </dependency>

            <dependency>
                <groupId>io.airlift.discovery</groupId>
                <artifactId>discovery-server</artifactId>
                <version>1.30</version>
            </dependency>

            <dependency>
                <groupId>io.airlift.drift</groupId>
                <artifactId>drift-api</artifactId>
                <version>${dep.drift.version}</version>
            </dependency>

            <dependency>
                <groupId>io.airlift.drift</groupId>
                <artifactId>drift-client</artifactId>
                <version>${dep.drift.version}</version>
            </dependency>

            <dependency>
                <groupId>io.airlift.drift</groupId>
                <artifactId>drift-codec</artifactId>
                <version>${dep.drift.version}</version>
            </dependency>

            <dependency>
                <groupId>io.airlift.drift</groupId>
                <artifactId>drift-protocol</artifactId>
                <version>${dep.drift.version}</version>
            </dependency>

            <dependency>
                <groupId>io.airlift.drift</groupId>
                <artifactId>drift-server</artifactId>
                <version>${dep.drift.version}</version>
            </dependency>

            <dependency>
                <groupId>io.airlift.drift</groupId>
                <artifactId>drift-transport-netty</artifactId>
                <version>${dep.drift.version}</version>
            </dependency>

            <dependency>
                <groupId>io.airlift.resolver</groupId>
                <artifactId>resolver</artifactId>
                <version>1.6</version>
            </dependency>

            <!-- 3rd party -->
            <dependency>
                <groupId>com.amazonaws</groupId>
                <artifactId>amazon-kinesis-client</artifactId>
                <version>1.6.3</version>
                <exclusions>
                    <exclusion>
                        <groupId>commons-logging</groupId>
                        <artifactId>commons-logging</artifactId>
                    </exclusion>
                    <exclusion>
                        <groupId>commons-lang</groupId>
                        <artifactId>commons-lang</artifactId>
                    </exclusion>
                    <exclusion>
                        <groupId>joda-time</groupId>
                        <artifactId>joda-time</artifactId>
                    </exclusion>
                    <exclusion>
                        <groupId>com.google.protobuf</groupId>
                        <artifactId>protobuf-java</artifactId>
                    </exclusion>
                    <exclusion>
                        <groupId>com.amazonaws</groupId>
                        <artifactId>aws-java-sdk</artifactId>
                    </exclusion>
                    <exclusion>
                        <groupId>com.amazonaws</groupId>
                        <artifactId>aws-java-sdk-core</artifactId>
                    </exclusion>
                </exclusions>
            </dependency>

            <dependency>
                <groupId>com.amazonaws</groupId>
                <artifactId>aws-java-sdk-core</artifactId>
                <version>${dep.aws-sdk.version}</version>
                <exclusions>
                    <exclusion>
                        <groupId>commons-logging</groupId>
                        <artifactId>commons-logging</artifactId>
                    </exclusion>
                    <exclusion>
                        <groupId>joda-time</groupId>
                        <artifactId>joda-time</artifactId>
                    </exclusion>
                </exclusions>
            </dependency>

            <dependency>
                <groupId>com.amazonaws</groupId>
                <artifactId>aws-java-sdk-dynamodb</artifactId>
                <version>${dep.aws-sdk.version}</version>
            </dependency>

            <dependency>
                <groupId>com.amazonaws</groupId>
                <artifactId>aws-java-sdk-glue</artifactId>
                <version>${dep.aws-sdk.version}</version>
                <exclusions>
                    <exclusion>
                        <groupId>commons-logging</groupId>
                        <artifactId>commons-logging</artifactId>
                    </exclusion>
                    <exclusion>
                        <groupId>joda-time</groupId>
                        <artifactId>joda-time</artifactId>
                    </exclusion>
                </exclusions>
            </dependency>

            <dependency>
                <groupId>com.amazonaws</groupId>
                <artifactId>aws-java-sdk-kinesis</artifactId>
                <version>${dep.aws-sdk.version}</version>
                <exclusions>
                    <exclusion>
                        <groupId>joda-time</groupId>
                        <artifactId>joda-time</artifactId>
                    </exclusion>
                    <exclusion>
                        <groupId>commons-logging</groupId>
                        <artifactId>commons-logging</artifactId>
                    </exclusion>
                </exclusions>
            </dependency>

            <dependency>
                <groupId>com.amazonaws</groupId>
                <artifactId>aws-java-sdk-s3</artifactId>
                <version>${dep.aws-sdk.version}</version>
                <exclusions>
                    <exclusion>
                        <groupId>commons-logging</groupId>
                        <artifactId>commons-logging</artifactId>
                    </exclusion>
                    <exclusion>
                        <groupId>joda-time</groupId>
                        <artifactId>joda-time</artifactId>
                    </exclusion>
                </exclusions>
            </dependency>

            <dependency>
                <groupId>com.amazonaws</groupId>
                <artifactId>aws-java-sdk-sts</artifactId>
                <version>${dep.aws-sdk.version}</version>
                <exclusions>
                    <exclusion>
                        <groupId>commons-logging</groupId>
                        <artifactId>commons-logging</artifactId>
                    </exclusion>
                    <exclusion>
                        <groupId>joda-time</groupId>
                        <artifactId>joda-time</artifactId>
                    </exclusion>
                </exclusions>
            </dependency>

            <dependency>
                <groupId>com.clearspring.analytics</groupId>
                <artifactId>stream</artifactId>
                <version>2.9.5</version>
            </dependency>

            <dependency>
                <groupId>com.esri.geometry</groupId>
                <artifactId>esri-geometry-api</artifactId>
                <version>2.2.4</version>
                <exclusions>
                    <exclusion>
                        <groupId>com.fasterxml.jackson.core</groupId>
                        <artifactId>jackson-core</artifactId>
                    </exclusion>
                </exclusions>
            </dependency>

            <dependency>
                <groupId>com.facebook.thirdparty</groupId>
                <artifactId>libsvm</artifactId>
                <version>3.18.1</version>
            </dependency>

            <!-- TODO: move this to Airbase -->
            <dependency>
                <groupId>com.fasterxml.jackson.dataformat</groupId>
                <artifactId>jackson-dataformat-cbor</artifactId>
                <version>${dep.jackson.version}</version>
            </dependency>

            <dependency>
                <groupId>com.github.ben-manes.caffeine</groupId>
                <artifactId>caffeine</artifactId>
                <version>3.0.2</version>
            </dependency>

            <dependency>
                <groupId>com.github.scribejava</groupId>
                <artifactId>scribejava-apis</artifactId>
                <version>${dep.scribejava.version}</version>
            </dependency>

            <dependency>
                <groupId>com.github.scribejava</groupId>
                <artifactId>scribejava-core</artifactId>
                <version>${dep.scribejava.version}</version>
            </dependency>

            <dependency>
                <groupId>com.google.cloud.bigdataoss</groupId>
                <artifactId>gcs-connector</artifactId>
                <version>hadoop2-${dep.gcs.version}</version>
                <exclusions>
                    <exclusion>
                        <groupId>log4j</groupId>
                        <artifactId>log4j</artifactId>
                    </exclusion>
                    <exclusion>
                        <groupId>org.slf4j</groupId>
                        <artifactId>slf4j-log4j12</artifactId>
                    </exclusion>
                </exclusions>
            </dependency>

            <dependency>
                <groupId>com.google.cloud.bigdataoss</groupId>
                <artifactId>gcsio</artifactId>
                <version>${dep.gcs.version}</version>
            </dependency>

            <dependency>
                <groupId>com.google.cloud.bigdataoss</groupId>
                <artifactId>util</artifactId>
                <version>${dep.gcs.version}</version>
            </dependency>

            <dependency>
                <groupId>com.google.cloud.bigdataoss</groupId>
                <artifactId>util-hadoop</artifactId>
                <version>hadoop2-${dep.gcs.version}</version>
            </dependency>

            <dependency>
                <groupId>com.google.errorprone</groupId>
                <artifactId>error_prone_annotations</artifactId>
                <version>${dep.errorprone.version}</version>
            </dependency>

            <dependency>
                <groupId>com.h2database</groupId>
                <artifactId>h2</artifactId>
                <version>1.4.200</version>
            </dependency>

            <dependency>
                <groupId>com.linkedin.calcite</groupId>
                <artifactId>calcite-core</artifactId>
                <version>1.21.0.146</version>
                <classifier>shaded</classifier>
                <exclusions>
                    <exclusion>
                        <!-- Exclude everything because shaded version of calcite-core still pulls in all the original dependencies -->
                        <groupId>*</groupId>
                        <artifactId>*</artifactId>
                    </exclusion>
                </exclusions>
            </dependency>

            <dependency>
                <groupId>com.linkedin.coral</groupId>
                <artifactId>coral-hive</artifactId>
                <version>${dep.coral.version}</version>
                <exclusions>
                    <exclusion>
                        <groupId>org.apache.hive</groupId>
                        <artifactId>hive-metastore</artifactId>
                    </exclusion>
                    <exclusion>
                        <groupId>org.apache.hadoop</groupId>
                        <artifactId>hadoop-common</artifactId>
                    </exclusion>
                </exclusions>
            </dependency>

            <dependency>
                <groupId>com.linkedin.coral</groupId>
                <artifactId>coral-trino</artifactId>
                <version>${dep.coral.version}</version>
            </dependency>

            <dependency>
                <groupId>com.microsoft.sqlserver</groupId>
                <artifactId>mssql-jdbc</artifactId>
                <version>9.2.1.jre8</version>
            </dependency>

            <dependency>
                <groupId>com.qubole.rubix</groupId>
                <artifactId>rubix-presto-shaded</artifactId>
                <version>0.3.18</version>
            </dependency>

            <dependency>
                <groupId>com.squareup.okhttp3</groupId>
                <artifactId>logging-interceptor</artifactId>
                <version>${dep.okhttp.version}</version>
            </dependency>

            <dependency>
                <groupId>com.squareup.okhttp3</groupId>
                <artifactId>mockwebserver</artifactId>
                <version>${dep.okhttp.version}</version>
            </dependency>

            <dependency>
                <groupId>com.squareup.okhttp3</groupId>
                <artifactId>okhttp</artifactId>
                <version>${dep.okhttp.version}</version>
            </dependency>

            <dependency>
                <groupId>com.squareup.okhttp3</groupId>
                <artifactId>okhttp-urlconnection</artifactId>
                <version>${dep.okhttp.version}</version>
            </dependency>

            <dependency>
                <groupId>com.teradata</groupId>
                <artifactId>re2j-td</artifactId>
                <version>1.4</version>
            </dependency>

            <dependency>
                <groupId>info.picocli</groupId>
                <artifactId>picocli</artifactId>
                <version>4.6.1</version>
            </dependency>

            <dependency>
                <groupId>io.confluent</groupId>
                <artifactId>kafka-avro-serializer</artifactId>
                <version>${dep.confluent.version}</version>
                <exclusions>
                    <exclusion>
                        <groupId>org.apache.kafka</groupId>
                        <artifactId>kafka-clients</artifactId>
                    </exclusion>
                    <!--
                        This library depends on:
                         - org.glassfish.hk2.external:jakarta.inject that conflicts with javax.inject:javax.inject
                    -->
                    <exclusion>
                        <groupId>org.glassfish.hk2.external</groupId>
                        <artifactId>jakarta.inject</artifactId>
                    </exclusion>
                </exclusions>
            </dependency>

            <dependency>
                <groupId>io.confluent</groupId>
                <artifactId>kafka-json-schema-serializer</artifactId>
                <version>${dep.confluent.version}</version>
                <!-- This is under Confluence Community License and it should not be used with compile scope -->
                <scope>test</scope>
                <exclusions>
                    <exclusion>
                        <groupId>org.apache.kafka</groupId>
                        <artifactId>kafka-clients</artifactId>
                    </exclusion>
                    <exclusion>
                        <groupId>com.google.re2j</groupId>
                        <artifactId>re2j</artifactId>
                    </exclusion>
                    <exclusion>
                        <groupId>commons-logging</groupId>
                        <artifactId>commons-logging</artifactId>
                    </exclusion>
                </exclusions>
            </dependency>

            <dependency>
                <groupId>io.confluent</groupId>
                <artifactId>kafka-schema-registry-client</artifactId>
                <version>${dep.confluent.version}</version>
                <exclusions>
                    <exclusion>
                        <groupId>org.apache.kafka</groupId>
                        <artifactId>kafka-clients</artifactId>
                    </exclusion>
                    <!--
                        This library depends on conflicting:
                        - com.sun.activation:jakarta.activation and jakarta.activation:jakarta.activation-api
                        - jakarta.el:jakarta.el-api and org.glassfish:jakarta.el
                        This library depends on:
                        - org.glassfish.hk2.external:jakarta.inject that conflicts with javax.inject:javax.inject
                        - jakarta.validation:jakarta.validation-api that conflicts with javax.validation:validation-api
                        - jakarta.annotation:jakarta.annotation-api that conflicts with javax.annotation:javax.annotation-api
                        - com.sun.activation:jakarta.activation that conflicts with javax.activation:javax.activation-api
                        - jakarta.ws.rs:jakarta.ws.rs-api that conflicts with javax.ws.rs:javax.ws.rs-api
                        - jakarta.xml.bind:jakarta.xml.bind-api that conflicts with javax.xml.bind:jaxb-api
                    -->
                    <exclusion>
                        <groupId>com.sun.activation</groupId>
                        <artifactId>jakarta.activation</artifactId>
                    </exclusion>
                    <exclusion>
                        <groupId>jakarta.activation</groupId>
                        <artifactId>jakarta.activation-api</artifactId>
                    </exclusion>
                    <exclusion>
                        <groupId>jakarta.annotation</groupId>
                        <artifactId>jakarta.annotation-api</artifactId>
                    </exclusion>
                    <exclusion>
                        <groupId>jakarta.validation</groupId>
                        <artifactId>jakarta.validation-api</artifactId>
                    </exclusion>
                    <exclusion>
                        <groupId>jakarta.ws.rs</groupId>
                        <artifactId>jakarta.ws.rs-api</artifactId>
                    </exclusion>
                    <exclusion>
                        <groupId>jakarta.xml.bind</groupId>
                        <artifactId>jakarta.xml.bind-api</artifactId>
                    </exclusion>
                    <exclusion>
                        <groupId>org.glassfish</groupId>
                        <artifactId>jakarta.el</artifactId>
                    </exclusion>
                    <exclusion>
                        <groupId>org.glassfish.hk2.external</groupId>
                        <artifactId>jakarta.inject</artifactId>
                    </exclusion>
                </exclusions>
            </dependency>

            <dependency>
                <groupId>io.confluent</groupId>
                <artifactId>kafka-schema-serializer</artifactId>
                <version>${dep.confluent.version}</version>
            </dependency>

            <dependency>
                <groupId>io.jsonwebtoken</groupId>
                <artifactId>jjwt</artifactId>
                <version>0.9.0</version>
            </dependency>

            <!-- io.confluent:kafka-avro-serializer uses multiple versions of this transitive dependency -->
            <dependency>
                <groupId>io.swagger</groupId>
                <artifactId>swagger-annotations</artifactId>
                <version>1.6.2</version>
            </dependency>

            <!-- io.confluent:kafka-avro-serializer uses multiple versions of this transitive dependency -->
            <dependency>
                <groupId>io.swagger</groupId>
                <artifactId>swagger-core</artifactId>
                <version>1.6.2</version>
            </dependency>

            <dependency>
                <groupId>it.unimi.dsi</groupId>
                <artifactId>fastutil</artifactId>
                <version>8.3.0</version>
            </dependency>

            <dependency>
                <groupId>javax.xml.bind</groupId>
                <artifactId>jaxb-api</artifactId>
                <version>2.3.1</version>
            </dependency>

            <dependency>
                <groupId>mysql</groupId>
                <artifactId>mysql-connector-java</artifactId>
                <version>8.0.22</version>
            </dependency>

            <!-- force newer version to be used for dependencies -->
            <dependency>
                <groupId>net.bytebuddy</groupId>
                <artifactId>byte-buddy</artifactId>
                <version>1.10.22</version>
            </dependency>

            <dependency>
                <!-- org.testcontainers:testcontainer's dependencies pull two different versions of this artifact and this is to negotiate the version -->
                <groupId>net.java.dev.jna</groupId>
                <artifactId>jna</artifactId>
                <version>5.8.0</version>
            </dependency>

            <dependency>
                <groupId>net.jodah</groupId>
                <artifactId>failsafe</artifactId>
                <version>2.4.0</version>
            </dependency>

            <dependency>
                <groupId>net.sf.opencsv</groupId>
                <artifactId>opencsv</artifactId>
                <version>2.3</version>
            </dependency>

            <dependency>
                <groupId>org.alluxio</groupId>
                <artifactId>alluxio-shaded-client</artifactId>
                <version>2.4.0</version>
                <exclusions>
                    <exclusion>
                        <groupId>org.slf4j</groupId>
                        <artifactId>slf4j-api</artifactId>
                    </exclusion>
                    <exclusion>
                        <groupId>org.slf4j</groupId>
                        <artifactId>slf4j-log4j12</artifactId>
                    </exclusion>
                    <exclusion>
                        <groupId>log4j</groupId>
                        <artifactId>log4j</artifactId>
                    </exclusion>
                    <exclusion>
                        <groupId>commons-logging</groupId>
                        <artifactId>commons-logging</artifactId>
                    </exclusion>
                </exclusions>
            </dependency>

            <dependency>
                <groupId>org.antlr</groupId>
                <artifactId>antlr4-runtime</artifactId>
                <version>${dep.antlr.version}</version>
            </dependency>

            <dependency>
                <groupId>org.apache.avro</groupId>
                <artifactId>avro</artifactId>
                <version>1.9.2</version>
            </dependency>

            <dependency>
                <groupId>org.apache.commons</groupId>
                <artifactId>commons-compress</artifactId>
                <version>1.20</version>
            </dependency>

            <dependency>
                <groupId>org.apache.commons</groupId>
                <artifactId>commons-math3</artifactId>
                <version>3.6.1</version>
            </dependency>

            <dependency>
                <groupId>org.apache.kafka</groupId>
                <artifactId>kafka-clients</artifactId>
                <version>2.4.1</version>
            </dependency>

            <dependency>
                <groupId>org.apache.thrift</groupId>
                <artifactId>libthrift</artifactId>
                <version>0.9.3-1</version>
                <exclusions>
                    <exclusion>
                        <groupId>org.apache.httpcomponents</groupId>
                        <artifactId>httpcore</artifactId>
                    </exclusion>
                    <exclusion>
                        <groupId>org.apache.httpcomponents</groupId>
                        <artifactId>httpclient</artifactId>
                    </exclusion>
                </exclusions>
            </dependency>

            <dependency>
                <groupId>org.apache.zookeeper</groupId>
                <artifactId>zookeeper</artifactId>
                <version>3.5.8</version>
                <exclusions>
                    <exclusion>
                        <groupId>log4j</groupId>
                        <artifactId>log4j</artifactId>
                    </exclusion>
                    <exclusion>
                        <groupId>org.slf4j</groupId>
                        <artifactId>slf4j-log4j12</artifactId>
                    </exclusion>
                </exclusions>
            </dependency>

            <dependency>
                <groupId>org.checkerframework</groupId>
                <artifactId>checker-qual</artifactId>
                <version>3.14.0</version>
            </dependency>

            <!-- force newer version to be used for dependencies -->
            <dependency>
                <groupId>org.javassist</groupId>
                <artifactId>javassist</artifactId>
                <version>3.22.0-GA</version>
            </dependency>

            <dependency>
                <groupId>org.jdbi</groupId>
                <artifactId>jdbi</artifactId>
                <version>2.78</version>
            </dependency>

            <dependency>
                <groupId>org.jdbi</groupId>
                <artifactId>jdbi3-bom</artifactId>
                <type>pom</type>
                <version>3.20.0</version>
                <scope>import</scope>
            </dependency>

            <dependency>
                <groupId>org.jetbrains</groupId>
                <artifactId>annotations</artifactId>
                <version>19.0.0</version>
            </dependency>

            <dependency>
                <groupId>org.jgrapht</groupId>
                <artifactId>jgrapht-core</artifactId>
                <version>0.9.0</version>
            </dependency>

            <dependency>
                <groupId>org.locationtech.jts</groupId>
                <artifactId>jts-core</artifactId>
                <version>1.16.1</version>
            </dependency>

            <dependency>
                <groupId>org.locationtech.jts.io</groupId>
                <artifactId>jts-io-common</artifactId>
                <version>1.16.1</version>
                <exclusions>
                    <exclusion>
                        <groupId>junit</groupId>
                        <artifactId>junit</artifactId>
                    </exclusion>
                </exclusions>
            </dependency>

            <dependency>
                <groupId>org.openjdk.jol</groupId>
                <artifactId>jol-core</artifactId>
                <version>0.2</version>
            </dependency>

            <dependency>
                <groupId>org.ow2.asm</groupId>
                <artifactId>asm</artifactId>
                <version>6.2.1</version>
            </dependency>

            <dependency>
                <groupId>org.pcollections</groupId>
                <artifactId>pcollections</artifactId>
                <version>2.1.2</version>
            </dependency>

            <dependency>
                <groupId>org.postgresql</groupId>
                <artifactId>postgresql</artifactId>
                <version>42.2.10</version>
            </dependency>

            <dependency>
                <groupId>org.seleniumhq.selenium</groupId>
                <artifactId>selenium-api</artifactId>
                <version>${dep.selenium.version}</version>
            </dependency>

            <dependency>
                <groupId>org.seleniumhq.selenium</groupId>
                <artifactId>selenium-chrome-driver</artifactId>
                <version>${dep.selenium.version}</version>
            </dependency>

            <dependency>
                <groupId>org.seleniumhq.selenium</groupId>
                <artifactId>selenium-java</artifactId>
                <version>${dep.selenium.version}</version>
                <exclusions>
                    <exclusion>
                        <groupId>commons-logging</groupId>
                        <artifactId>commons-logging</artifactId>
                    </exclusion>
                </exclusions>
            </dependency>

            <dependency>
                <groupId>org.seleniumhq.selenium</groupId>
                <artifactId>selenium-remote-driver</artifactId>
                <version>${dep.selenium.version}</version>
                <exclusions>
                    <exclusion>
                        <groupId>commons-logging</groupId>
                        <artifactId>commons-logging</artifactId>
                    </exclusion>
                </exclusions>
            </dependency>

            <dependency>
                <groupId>org.seleniumhq.selenium</groupId>
                <artifactId>selenium-support</artifactId>
                <version>${dep.selenium.version}</version>
                <exclusions>
                    <exclusion>
                        <groupId>commons-logging</groupId>
                        <artifactId>commons-logging</artifactId>
                    </exclusion>
                </exclusions>
            </dependency>

            <dependency>
                <groupId>org.sonatype.aether</groupId>
                <artifactId>aether-api</artifactId>
                <version>1.13.1</version>
            </dependency>

            <dependency>
                <groupId>org.testcontainers</groupId>
                <artifactId>testcontainers</artifactId>
                <version>${dep.testcontainers.version}</version>
            </dependency>

            <dependency>
                <groupId>org.testcontainers</groupId>
                <artifactId>testcontainers-bom</artifactId>
                <type>pom</type>
                <version>${dep.testcontainers.version}</version>
                <scope>import</scope>
            </dependency>

            <dependency>
                <groupId>org.xerial.snappy</groupId>
                <artifactId>snappy-java</artifactId>
                <version>1.1.7.3</version>
            </dependency>

            <!-- Transitive dependency. Avoid different versions being used -->
            <dependency>
                <groupId>org.yaml</groupId>
                <artifactId>snakeyaml</artifactId>
                <version>1.26</version>
            </dependency>
        </dependencies>
    </dependencyManagement>

    <build>
        <pluginManagement>
            <plugins>
                <plugin>
                    <groupId>org.antlr</groupId>
                    <artifactId>antlr4-maven-plugin</artifactId>
                    <version>${dep.antlr.version}</version>
                    <executions>
                        <execution>
                            <goals>
                                <goal>antlr4</goal>
                            </goals>
                        </execution>
                    </executions>
                    <configuration>
                        <visitor>true</visitor>
                    </configuration>
                </plugin>

                <plugin>
                    <groupId>org.apache.maven.plugins</groupId>
                    <artifactId>maven-shade-plugin</artifactId>
                    <version>3.2.4</version>
                </plugin>

                <plugin>
                    <groupId>org.skife.maven</groupId>
                    <artifactId>really-executable-jar-maven-plugin</artifactId>
                    <version>1.0.5</version>
                </plugin>

                <plugin>
                    <groupId>org.apache.maven.plugins</groupId>
                    <artifactId>maven-antrun-plugin</artifactId>
                    <version>1.8</version>
                </plugin>

                <plugin>
                    <groupId>org.codehaus.mojo</groupId>
                    <artifactId>exec-maven-plugin</artifactId>
                    <version>1.6.0</version>
                </plugin>

                <plugin>
                    <groupId>io.airlift.drift</groupId>
                    <artifactId>drift-maven-plugin</artifactId>
                    <version>${dep.drift.version}</version>
                </plugin>

                <plugin>
                    <groupId>org.gaul</groupId>
                    <artifactId>modernizer-maven-plugin</artifactId>
                    <configuration>
                        <violationsFiles>
                            <violationsFile>${air.main.basedir}/.mvn/modernizer/violations.xml</violationsFile>
                        </violationsFiles>
                        <exclusionPatterns>
                            <exclusionPattern>org/joda/time/.*</exclusionPattern>
                        </exclusionPatterns>
                    </configuration>
                </plugin>

                <plugin>
                    <groupId>org.apache.maven.plugins</groupId>
                    <artifactId>maven-enforcer-plugin</artifactId>
                    <configuration>
                        <rules>
                            <compound implementation="com.github.ferstl.maven.pomenforcers.CompoundPedanticEnforcer">
                                <enforcers>POM_SECTION_ORDER,MODULE_ORDER,DEPENDENCY_MANAGEMENT_ORDER,DEPENDENCY_ORDER,DEPENDENCY_ELEMENT</enforcers>
                                <pomSectionPriorities>modelVersion,parent,groupId,artifactId,version,name,description,packaging,url,inceptionYear,licenses,scm,properties,modules</pomSectionPriorities>
                                <dependenciesGroupIdPriorities>io.trino,io.airlift</dependenciesGroupIdPriorities>
                                <dependenciesOrderBy>scope,groupId,artifactId</dependenciesOrderBy>
                                <dependenciesScopePriorities>compile,runtime,provided,test</dependenciesScopePriorities>
                                <dependencyManagementOrderBy>groupId,artifactId</dependencyManagementOrderBy>
                                <dependencyManagementGroupIdPriorities>io.trino,io.airlift</dependencyManagementGroupIdPriorities>
                                <dependencyElementOrdering>groupId,artifactId,type,version</dependencyElementOrdering>
                            </compound>
                            <requireUpperBoundDeps>
                                <excludes combine.children="append">
                                    <!-- TODO: fix this in Airlift resolver -->
                                    <exclude>org.codehaus.plexus:plexus-utils</exclude>
                                    <exclude>com.google.guava:guava</exclude>
                                    <exclude>com.fasterxml.jackson.core:jackson-core</exclude>
                                    <exclude>com.google.j2objc:j2objc-annotations</exclude>
                                </excludes>
                            </requireUpperBoundDeps>
                        </rules>
                    </configuration>
                    <dependencies>
                        <dependency>
                            <groupId>com.github.ferstl</groupId>
                            <artifactId>pedantic-pom-enforcers</artifactId>
                            <version>2.0.0</version>
                        </dependency>
                    </dependencies>
                </plugin>

                <plugin>
                    <groupId>ca.vanzyl.provisio.maven.plugins</groupId>
                    <artifactId>provisio-maven-plugin</artifactId>
                    <version>1.0.18</version>
                </plugin>
            </plugins>
        </pluginManagement>

        <plugins>
            <plugin>
                <groupId>io.trino</groupId>
                <artifactId>trino-maven-plugin</artifactId>
                <version>11</version>
                <extensions>true</extensions>
                <configuration>
                    <!-- Allow Oracle JDBC driver and its dependencies to be provided only at runtime -->
                    <allowedProvidedDependencies>
                        <allowedProvidedDependency>com.oracle.ojdbc:ojdbc8</allowedProvidedDependency>
                        <allowedProvidedDependency>com.oracle.ojdbc:ucp</allowedProvidedDependency>
                        <allowedProvidedDependency>com.oracle.ojdbc:oraclepki</allowedProvidedDependency>
                        <allowedProvidedDependency>com.oracle.ojdbc:osdt_cert</allowedProvidedDependency>
                        <allowedProvidedDependency>com.oracle.ojdbc:osdt_core</allowedProvidedDependency>
                        <allowedProvidedDependency>com.oracle.ojdbc:simplefan</allowedProvidedDependency>
                        <allowedProvidedDependency>com.oracle.ojdbc:ons</allowedProvidedDependency>
                    </allowedProvidedDependencies>
                </configuration>
            </plugin>

            <plugin>
                <groupId>ca.vanzyl.provisio.maven.plugins</groupId>
                <artifactId>provisio-maven-plugin</artifactId>
                <extensions>true</extensions>
            </plugin>

            <plugin>
                <groupId>org.apache.maven.plugins</groupId>
                <artifactId>maven-compiler-plugin</artifactId>
                <configuration combine.children="append">
                    <fork>false</fork>
                </configuration>
            </plugin>

            <plugin>
                <groupId>org.apache.maven.plugins</groupId>
                <artifactId>maven-surefire-plugin</artifactId>
                <configuration>
                    <includes>
                        <!-- Tests classes should start with "Test", but we do also want to include tests incorrectly named, with "Test" at the end -->
                        <include>**/Test*.java</include>
                        <include>**/*Test.java</include>
                        <include>**/Benchmark*.java</include>
                    </includes>
                    <excludes>
                        <exclude>**/*jmhTest*.java</exclude>
                        <exclude>**/*jmhType*.java</exclude>
                    </excludes>
                </configuration>
            </plugin>
        </plugins>
    </build>

    <profiles>
        <profile>
            <id>errorprone-compiler</id>
            <build>
                <plugins>
                    <plugin>
                        <groupId>org.apache.maven.plugins</groupId>
                        <artifactId>maven-compiler-plugin</artifactId>
                        <!--suppress MavenModelInspection -->
                        <configuration combine.children="merge">
                            <compilerArgs>
                                <arg>-XDcompilePolicy=simple</arg>
                                <!-- TODO enable more checks, i.e. remove "-XepDisableAllChecks" -->
                                <arg>
                                    -Xplugin:ErrorProne
                                    -XepExcludedPaths:.*/target/generated-(|test-)sources/.*
                                    -XepDisableAllChecks
                                    -Xep:ArrayEquals:ERROR
                                    -Xep:ArrayHashCode:ERROR
                                    -Xep:ArrayToString:ERROR
                                    -Xep:ArraysAsListPrimitiveArray:ERROR
                                    -Xep:BadInstanceof:ERROR
                                    -Xep:BadShiftAmount:ERROR
                                    -Xep:BoxedPrimitiveConstructor:ERROR
                                    -Xep:ClassCanBeStatic:ERROR
                                    -Xep:CompareToZero:ERROR
                                    -Xep:ComparingThisWithNull:ERROR
                                    -Xep:EqualsIncompatibleType:ERROR
                                    -Xep:FallThrough:ERROR
                                    -Xep:FormatString:ERROR
                                    -Xep:GetClassOnAnnotation:ERROR
                                    -Xep:GetClassOnClass:ERROR
                                    -Xep:IdentityBinaryExpression:ERROR
                                    -Xep:ImmutableSetForContains:ERROR
                                    -Xep:InconsistentHashCode:ERROR
                                    -Xep:InjectOnConstructorOfAbstractClass:ERROR
                                    -Xep:MissingCasesInEnumSwitch:ERROR
                                    -Xep:MissingOverride:ERROR
                                    -Xep:MisusedWeekYear:ERROR
                                    -Xep:NullOptional:ERROR
                                    -Xep:ObjectToString:ERROR
                                    -Xep:OptionalEquality:ERROR
                                    -Xep:OptionalMapUnusedValue:ERROR
                                    -Xep:PreconditionsInvalidPlaceholder:ERROR
                                    -Xep:ReturnValueIgnored:ERROR
                                    -Xep:StaticQualifiedUsingExpression:ERROR
                                    -Xep:ThrowIfUncheckedKnownChecked:ERROR
                                    -Xep:UnnecessaryCheckNotNull:ERROR
                                    -Xep:UnnecessaryMethodReference:ERROR
                                    -Xep:UnnecessaryOptionalGet:ERROR
                                    -Xep:UnusedVariable:ERROR
                                    -Xep:UseEnumSwitch:ERROR
                                    -Xep:ZoneIdOfZ:ERROR
                                </arg>
                            </compilerArgs>
                            <annotationProcessorPaths>
                                <path>
                                    <groupId>com.google.errorprone</groupId>
                                    <artifactId>error_prone_core</artifactId>
                                    <version>${dep.errorprone.version}</version>
                                </path>
                            </annotationProcessorPaths>
                        </configuration>
                    </plugin>
                </plugins>
            </build>
        </profile>
    </profiles>
</project><|MERGE_RESOLUTION|>--- conflicted
+++ resolved
@@ -82,76 +82,6 @@
     </properties>
 
     <modules>
-<<<<<<< HEAD
-        <module>presto-atop</module>
-        <module>presto-spi</module>
-        <module>presto-array</module>
-        <module>presto-jmx</module>
-        <module>presto-record-decoder</module>
-        <module>presto-kafka</module>
-        <module>presto-kinesis</module>
-        <module>presto-redis</module>
-        <module>presto-accumulo</module>
-        <module>presto-cassandra</module>
-        <module>presto-blackhole</module>
-        <module>presto-memory</module>
-        <module>presto-noop</module>
-        <module>presto-orc</module>
-        <module>presto-parquet</module>
-        <module>presto-rcfile</module>
-        <module>presto-hive</module>
-        <module>presto-hive-hadoop2</module>
-        <module>presto-teradata-functions</module>
-        <module>presto-example-http</module>
-        <module>presto-local-file</module>
-        <module>presto-tpch</module>
-        <module>presto-tpcds</module>
-        <module>presto-raptor-legacy</module>
-        <module>presto-base-jdbc</module>
-        <module>presto-mysql</module>
-        <module>presto-memsql</module>
-        <module>presto-phoenix</module>
-        <module>presto-postgresql</module>
-        <module>presto-oracle</module>
-        <module>presto-redshift</module>
-        <module>presto-sqlserver</module>
-        <module>presto-mongodb</module>
-        <module>presto-client</module>
-        <module>presto-parser</module>
-        <module>presto-main</module>
-        <module>presto-ml</module>
-        <module>presto-geospatial</module>
-        <module>presto-geospatial-toolkit</module>
-        <module>presto-benchmark</module>
-        <module>presto-testing</module>
-        <module>presto-tests</module>
-        <module>presto-product-tests</module>
-        <module>presto-product-tests-launcher</module>
-        <module>presto-jdbc</module>
-        <module>presto-cli</module>
-        <module>presto-benchmark-driver</module>
-        <module>presto-server</module>
-        <module>presto-server-rpm</module>
-        <module>presto-docs</module>
-        <module>presto-verifier</module>
-        <module>presto-testing-server-launcher</module>
-        <module>presto-plugin-toolkit</module>
-        <module>presto-resource-group-managers</module>
-        <module>presto-password-authenticators</module>
-        <module>presto-session-property-managers</module>
-        <module>presto-benchto-benchmarks</module>
-        <module>presto-thrift-api</module>
-        <module>presto-thrift-testing-server</module>
-        <module>presto-thrift</module>
-        <module>presto-matching</module>
-        <module>presto-memory-context</module>
-        <module>presto-proxy</module>
-        <module>presto-kudu</module>
-        <module>presto-elasticsearch</module>
-        <module>presto-iceberg</module>
-        <module>presto-google-sheets</module>
-        <module>presto-bigquery</module>
-=======
         <module>client/trino-cli</module>
         <module>client/trino-client</module>
         <module>client/trino-jdbc</module>
@@ -230,7 +160,6 @@
         <module>testing/trino-testing-kafka</module>
         <module>testing/trino-testing-services</module>
         <module>testing/trino-tests</module>
->>>>>>> 1609dfb4
     </modules>
 
     <repositories>
@@ -445,19 +374,14 @@
             </dependency>
 
             <dependency>
-<<<<<<< HEAD
                 <groupId>io.prestosql</groupId>
                 <artifactId>presto-oracle</artifactId>
                 <version>${project.version}</version>
             </dependency>
 
             <dependency>
-                <groupId>io.prestosql</groupId>
-                <artifactId>presto-geospatial</artifactId>
-=======
                 <groupId>io.trino</groupId>
                 <artifactId>trino-pinot</artifactId>
->>>>>>> 1609dfb4
                 <version>${project.version}</version>
             </dependency>
 
